-- Copyright (C) 2022 setzer22 and contributors
--
-- This Source Code Form is subject to the terms of the Mozilla Public
-- License, v. 2.0. If a copy of the MPL was not distributed with this
-- file, You can obtain one at https://mozilla.org/MPL/2.0/.

local P = require("params")
local V = require("vector_math")
local T = require("table_helpers")
local Gz = require("gizmo_helpers")
local NodeLibrary = require("node_library")
local load_function = require("utils").load_function

-- Primitives: Construct new meshes based on common patterns
local primitives = {
    MakeBox = {
        label = "Box",
        op = function(inputs)
            return {
                out_mesh = Primitives.cube(inputs.origin, inputs.size),
            }
        end,
        inputs = {
            P.v3("origin", vector(0, 0, 0)),
            P.v3("size", vector(1, 1, 1)),
        },
        outputs = {
            P.mesh("out_mesh"),
        },
        gizmos = { Gz.tweak_point("origin") },
        returns = "out_mesh",
    },
    MakeQuad = {
        label = "Quad",
        op = function(inputs)
            return {
                out_mesh = Primitives.quad(inputs.center, inputs.normal, inputs.right, inputs.size),
            }
        end,
        inputs = {
            P.v3("center", vector(0, 0, 0)),
            P.v3("normal", vector(0, 1, 0)),
            P.v3("right", vector(1, 0, 0)),
            P.v3("size", vector(1, 1, 1)),
        },
        outputs = {
            P.mesh("out_mesh"),
        },
        gizmos = { Gz.tweak_point("center") },
        returns = "out_mesh",
    },
    MakeCircle = {
        label = "Circle",
        op = function(inputs)
            return {
                out_mesh = Primitives.circle(inputs.center, inputs.radius, inputs.num_vertices, inputs.fill == "N-Gon"),
            }
        end,
        inputs = {
            P.v3("center", vector(0, 0, 0)),
            P.scalar("radius", { default = 1.0, min = 0.0 }),
            P.scalar_int("num_vertices", { default = 8, min = 3, soft_max = 32 }),
            P.enum("fill", {"None", "N-Gon"}, 0)
        },
        outputs = {
            P.mesh("out_mesh"),
        },
        gizmos = { Gz.tweak_point("center") },
        returns = "out_mesh",
    },
    MakeUVSphere = {
        label = "UV Sphere",
        op = function(inputs)
            return {
                out_mesh = Primitives.uv_sphere(
                    inputs.center,
                    inputs.radius,
                    inputs.segments,
                    inputs.rings
                ),
            }
        end,
        inputs = {
            P.v3("center", vector(0, 0, 0)),
            P.scalar("radius", { default = 1.0, min = 0.0 }),
            P.scalar_int("segments", { default = 12, min = 3, soft_max = 64 }),
            P.scalar_int("rings", { default = 6, min = 3, soft_max = 64 }),
        },
        outputs = {
            P.mesh("out_mesh"),
        },
        gizmos = { Gz.tweak_point("center") },
        returns = "out_mesh",
    },
    MakeLine = {
        label = "Line",
        op = function(inputs)
            return {
                out_mesh = Primitives.line(inputs.start_point, inputs.end_point, inputs.segments),
            }
        end,
        inputs = {
            P.v3("start_point", vector(0, 0, 0)),
            P.v3("end_point", vector(0.0, 1.0, 0.0)),
            P.scalar_int("segments", { default = 1, min = 1, soft_max = 32 }),
        },
        outputs = {
            P.mesh("out_mesh"),
        },
        gizmos = { Gz.tweak_point("start_point"), Gz.tweak_point("end_point") },
        returns = "out_mesh",
    },
    MakeTerrain = {
        label = "Terrain",
        op = function(inputs)
            local f = load_function(inputs.code)
            return {
                out_heightmap = HeightMap.from_fn(inputs.width, inputs.height, f),
            }
        end,
        inputs = {
            P.scalar("width", { default = 100.0, min = 0.0, soft_max = 1000.0 }),
            P.scalar("height", { default = 100.0, min = 0.0, soft_max = 1000.0 }),
            P.lua_str("code"),
        },
        outputs = {
            P.heightmap("out_heightmap"),
        },
        returns = "out_heightmap",
    },
    MakeCode = {
        label = "Lua code",
        op = function(inputs)
            return {
                out_code = inputs.code,
            }
        end,
        inputs = {
            P.lua_str("code"),
        },
        outputs = {
            P.lua_str("out_code"),
        },
    },
    MakePolygon = {
        label = "Polygon",
        op = function(inputs)
            local points = {}
            -- Parse the point list, separated by space
            for point in inputs.points:gmatch("([^ \n]+)") do
                table.insert(points, V.from_string(point))
            end
            return { out_mesh = Primitives.polygon(points) }
        end,
        inputs = {
            P.strparam("points", "", true),
        },
        outputs = {
            P.mesh("out_mesh"),
        },
        returns = "out_mesh",
    },
    MakeLineFromPoints = {
        label = "Line from points",
        op = function(inputs)
            local points = {}
            -- Parse the point list, separated by space
            for point in inputs.points:gmatch("([^ \n]+)") do
                table.insert(points, V.from_string(point))
            end
            return { out_mesh = Primitives.line_from_points(points) }
        end,
        inputs = {
            P.strparam("points", "", true),
        },
        outputs = {
            P.mesh("out_mesh"),
        },
        returns = "out_mesh",
    },
    MakeCone = {
        label = "Cone",
        op = function(inputs)
            return {
                out_mesh = Primitives.cone(
                    inputs.center,
                    inputs.bottom_radius,
                    inputs.top_radius,
                    inputs.height,
                    inputs.num_vertices
                ),
            }
        end,
        inputs = {
            P.v3("center", vector(0, 0, 0)),
            P.scalar("bottom_radius", { default = 1.0, min = 0.0 }),
            P.scalar("top_radius", { default = 0.0, min = 0.0 }),
            P.scalar("height", { default = 1.0, min = 0.0 }),
            P.scalar_int("num_vertices", { default = 8, min = 3, soft_max = 32 }),
        },
        outputs = {
            P.mesh("out_mesh"),
        },
        gizmos = { Gz.tweak_point("center") },
        returns = "out_mesh",
    },
    MakeCylinder = {
        label = "Cylinder",
        op = function(inputs)
            return {
                out_mesh = Primitives.cylinder(
                    inputs.center,
                    inputs.radius,
                    inputs.height,
                    inputs.num_vertices
                ),
            }
        end,
        inputs = {
            P.v3("center", vector(0, 0, 0)),
            P.scalar("radius", { default = 1.0, min = 0.0 }),
            P.scalar("height", { default = 1.0, min = 0.0 }),
            P.scalar_int("num_vertices", { default = 8, min = 3, soft_max = 32 }),
        },
        outputs = {
            P.mesh("out_mesh"),
        },
        gizmos = { Gz.tweak_point("center") },
        returns = "out_mesh",
    },
<<<<<<< HEAD
    MakeCatenary = {
        label = "Catenary",
        op = function(inputs)
            return {
                out_mesh = Primitives.catenary(
                    inputs.start_point,
                    inputs.end_point,
                    inputs.sag,
                    inputs.segments
                ),
            }
        end,
        inputs = {
            P.v3("start_point", vector(0, 0, 0)),
            P.v3("end_point", vector(1, 0, 0)),
            P.scalar("sag", { default = 1.0, min = 0.001}),
            P.scalar_int("segments", { default = 8, min = 1, soft_max = 32 })
=======
    MakeGrid = {
        label = "Points grid",
        op = function(inputs)
            return {
                out_mesh = Primitives.grid(
                    inputs.x,
                    inputs.y,
                    inputs.spacing_x, 
                    inputs.spacing_y
                )
            }
        end,
        inputs = {
            P.scalar_int("x", { default = 3, min = 2, soft_max = 32 }),
            P.scalar_int("y", { default = 3, min = 2, soft_max = 32 }),
            P.scalar("spacing_x", {default = 1.0, min = 1.0 }),
            P.scalar("spacing_y", {default = 1.0, min = 1.0 }),
>>>>>>> 444bbe36
        },
        outputs = {
            P.mesh("out_mesh"),
        },
<<<<<<< HEAD
        gizmos = { Gz.tweak_point("start_point"), Gz.tweak_point("end_point") },
        returns = "out_mesh",
    },
=======
        returns = "out_mesh",
    }
>>>>>>> 444bbe36
}

local function parse_ch_key(s)
    if s == "Vertex" then
        return Types.VERTEX_ID
    elseif s == "Face" then
        return Types.FACE_ID
    elseif s == "Halfedge" then
        return Types.HALFEDGE_ID
    end
end
local function parse_ch_val(s)
    if s == "f32" then
        return Types.F32
    elseif s == "Vec3" then
        return Types.VEC3
    end
end

-- Edit ops: Nodes to edit existing meshes
local edit_ops = {
    BevelEdges = {
        label = "Bevel edges",
        inputs = {
            P.mesh("in_mesh"),
            P.selection("edges"),
            P.scalar("amount", { default = 0.0, min = 0.0, soft_max = 1.0 }),
        },
        outputs = {
            P.mesh("out_mesh"),
        },
        returns = "out_mesh",
        op = function(inputs)
            local out_mesh = inputs.in_mesh:clone()
            Ops.bevel(inputs.edges, inputs.amount, out_mesh)
            return { out_mesh = out_mesh }
        end,
    },
    ChamferVertices = {
        label = "Chamfer vertices",
        inputs = {
            P.mesh("in_mesh"),
            P.selection("vertices"),
            P.scalar("amount", { default = 0.0, min = 0.0, soft_max = 1.0 }),
        },
        outputs = {
            P.mesh("out_mesh"),
        },
        returns = "out_mesh",
        op = function(inputs)
            local out_mesh = inputs.in_mesh:clone()
            Ops.chamfer(inputs.vertices, inputs.amount, out_mesh)
            return { out_mesh = out_mesh }
        end,
    },
    ExtrudeFaces = {
        label = "Extrude faces",
        inputs = {
            P.mesh("in_mesh"),
            P.selection("faces"),
            P.scalar("amount", { default = 0.0 }),
        },
        outputs = {
            P.mesh("out_mesh"),
        },
        returns = "out_mesh",
        op = function(inputs)
            local out_mesh = inputs.in_mesh:clone()
            Ops.extrude(inputs.faces, inputs.amount, out_mesh)
            return { out_mesh = out_mesh }
        end,
    },
    CollapseEdge = {
        label = "Collapse edge",
        inputs = {
            P.mesh("in_mesh"),
            P.selection("edge"),
            P.scalar("interp", { default = 0.5, soft_min = 0.0, soft_max = 1.0 }),
        },
        outputs = {
            P.mesh("out_mesh"),
        },
        returns = "out_mesh",
        op = function(inputs)
            local out_mesh = inputs.in_mesh:clone()
            Ops.collapse_edge(out_mesh, inputs.edge, inputs.interp)
            return { out_mesh = out_mesh }
        end,
    },
    BridgeLoops = {
        label = "Bridge Loops",
        inputs = {
            P.mesh("in_mesh"),
            P.selection("loop_1"),
            P.selection("loop_2"),
            P.scalar_int("flip", { default = 0.0, min = 0.0, soft_max = 4.0 }),
        },
        outputs = {
            P.mesh("out_mesh"),
        },
        returns = "out_mesh",
        op = function(inputs)
            local out_mesh = inputs.in_mesh:clone()
            Ops.bridge_chains(out_mesh, inputs.loop_1, inputs.loop_2, inputs.flip)
            return { out_mesh = out_mesh }
        end,
    },
    MakeQuadFace = {
        label = "Make face (quad)",
        inputs = {
            P.mesh("in_mesh"),
            P.selection("a"),
            P.selection("b"),
            P.selection("c"),
            P.selection("d"),
        },
        outputs = {
            P.mesh("out_mesh"),
        },
        returns = "out_mesh",
        op = function(inputs)
            local out_mesh = inputs.in_mesh:clone()
            Ops.make_quad(out_mesh, inputs.a, inputs.b, inputs.c, inputs.d)
            return { out_mesh = out_mesh }
        end,
    },
    MergeMeshes = {
        label = "Merge meshes",
        inputs = {
            P.mesh("mesh_a"),
            P.mesh("mesh_b"),
        },
        outputs = {
            P.mesh("out_mesh"),
        },
        returns = "out_mesh",
        op = function(inputs)
            local out_mesh = inputs.mesh_a:clone()
            Ops.merge(out_mesh, inputs.mesh_b)
            return { out_mesh = out_mesh }
        end,
    },
    Subdivide = {
        label = "Subdivide",
        inputs = {
            P.mesh("mesh"),
            P.enum("technique", { "linear", "catmull-clark" }, 0),
            P.scalar_int("iterations", { default = 1, min = 0, soft_max = 7 }),
        },
        outputs = {
            P.mesh("out_mesh"),
        },
        returns = "out_mesh",
        op = function(inputs)
            if inputs.iterations < 1 then
                return { out_mesh = inputs.mesh:clone() }
            else
                return {
                    out_mesh = Ops.subdivide(
                        inputs.mesh,
                        inputs.iterations,
                        inputs.technique == "catmull-clark"
                    ),
                }
            end
        end,
    },
    SubdivideEdge = {
        label = "Divide Edge",
        inputs = { 
            P.mesh("in_mesh"),
            P.selection("edge"),
            P.scalar("interp", { default = 0.5, soft_min = 0.0, soft_max = 1.0 }),
        },
        outputs = {
            P.mesh("out_mesh"),
        },
        returns = "out_mesh",
        op = function(inputs)
            local out_mesh = inputs.in_mesh:clone()
            Ops.divide_edge(out_mesh, inputs.edge, inputs.interp)
            return { out_mesh = out_mesh }
        end,
    },
    CutFace = {
        label = "Cut Face",
        inputs = {
            P.mesh("in_mesh"),
            P.selection("a"),
            P.selection("b"),
        },
        outputs = {
            P.mesh("out_mesh"),
        },
        returns = "out_mesh",
        op = function(inputs)
            local out_mesh = inputs.in_mesh:clone()
            Ops.cut_face(out_mesh, inputs.a, inputs.b)
            return { out_mesh = out_mesh }
        end,
    },
    SetNormals = {
        label = "Set Normals",
        inputs = {
            P.mesh("mesh"),
            P.enum("normals", { "smooth", "flat" }, 0),
        },
        outputs = {
            P.mesh("out_mesh"),
        },
        returns = "out_mesh",
        op = function(inputs)
            local out_mesh = inputs.mesh:clone()
            if inputs.normals == "smooth" then
                Ops.set_smooth_normals(out_mesh)
            else
                Ops.set_flat_normals(out_mesh)
            end
            return { out_mesh = out_mesh }
        end,
    },
    Transform = {
        label = "Transform",
        inputs = {
            P.mesh("mesh"),
            P.v3("translate", vector(0, 0, 0)),
            P.v3("rotate", vector(0, 0, 0)),
            P.v3("scale", vector(1, 1, 1)),
        },
        outputs = {
            P.mesh("out_mesh"),
        },
        returns = "out_mesh",
        op = function(inputs)
            local out_mesh = inputs.mesh:clone()
            Ops.transform(out_mesh, inputs.translate, inputs.rotate, inputs.scale)
            return {
                out_mesh = out_mesh,
            }
        end,
        gizmos = { Gz.tweak_transform("translate", "rotate", "scale") },
    },
    VertexAttribTransfer = {
        label = "Vertex attribute transfer",
        inputs = {
            P.mesh("src_mesh"),
            P.mesh("dst_mesh"),
            P.strparam("channel", "", false),
        },
        outputs = {
            P.mesh("out_mesh"),
        },
        returns = "out_mesh",
        op = function(inputs)
            local out_mesh = inputs.dst_mesh:clone()
            Ops.vertex_attribute_transfer(inputs.src_mesh, out_mesh, Types.VEC3, inputs.channel)
            return { out_mesh = out_mesh }
        end,
    },
    SetFullRangeUVs = {
        label = "Set full range UVs",
        inputs = {
            P.mesh("mesh"),
        },
        outputs = {
            P.mesh("out_mesh"),
        },
        returns = "out_mesh",
        op = function(inputs)
            local out_mesh = inputs.mesh:clone()
            Ops.set_full_range_uvs(out_mesh)
            return { out_mesh = out_mesh }
        end,
    },
    SetMaterial = {
        label = "Set material",
        inputs = {
            P.mesh("mesh"),
            P.selection("faces"),
            P.scalar_int("material_index", { default = 0, min = 0 }),
        },
        outputs = {
            P.mesh("out_mesh"),
        },
        returns = "out_mesh",
        op = function(inputs)
            local out_mesh = inputs.mesh:clone()
            Ops.set_material(out_mesh, inputs.faces, inputs.material_index)
            return { out_mesh = out_mesh }
        end,
    },
    MakeGroup = {
        label = "Make group",
        inputs = {
            P.mesh("mesh"),
            P.enum("type", { "Vertex", "Face", "Halfedge" }, 0),
            P.strparam("name", ""),
            P.selection("selection"),
        },
        outputs = {
            P.mesh("out_mesh"),
        },
        returns = "out_mesh",
        op = function(inputs)
            local out_mesh = inputs.mesh:clone()
            local typ = parse_ch_key(inputs.type)
            Ops.make_group(out_mesh, typ, inputs.selection, inputs.name)
            return { out_mesh = out_mesh }
        end,
    },
    EditChannels = {
        label = "Edit channels",
        inputs = {
            P.mesh("mesh"),
            P.enum("channel_key", { "Vertex", "Face", "Halfedge" }, 0),
            P.strparam("channels", ""),
            P.lua_str("code"),
        },

        outputs = {
            P.mesh("out_mesh"),
        },
        returns = "out_mesh",
        op = function(inputs)
            local out_mesh = inputs.mesh:clone()
            local k_typ = parse_ch_key(inputs.channel_key)

            local func, err = loadstring(inputs.code)
            if err ~= nil then
                error(err)
                return
            end
            if typeof(func) ~= "function" then
                error("Code should be a single lua function")
            end

            local ch_size = 0
            local ch_by_name = {}
            for ch_descr in inputs.channels:gmatch("[^,]+") do
                local _, _, ch_name, ch_val_str = ch_descr:find("(%w+)%s*:%s*(%w+)")
                local val_typ = parse_ch_val(ch_val_str)
                local ch_data = out_mesh:ensure_channel(k_typ, val_typ, ch_name)
                ch_size = #ch_data
                ch_by_name[ch_name] = { data = ch_data, value_type = val_typ }
            end

            for i = 1, ch_size do
                local ch_i_map = { index = i }
                for ch_name, ch in ch_by_name do
                    ch_i_map[ch_name] = ch.data[i]
                end
                local ch_i_out = func(ch_i_map)
                for ch_name, val in ch_i_out do
                    local ch = ch_by_name[ch_name]
                    if ch ~= nil then
                        ch.data[i] = val
                    end
                end
            end

            for ch_name, ch in ch_by_name do
                out_mesh:set_channel(k_typ, ch.value_type, ch_name, ch.data)
            end

            return { out_mesh = out_mesh }
        end,
    },
    CopyToPoints = {
        label = "Copy to points",
        op = function(inputs)
            return { out_mesh = Ops.copy_to_points(inputs.points, inputs.mesh) }
        end,
        inputs = {
            P.mesh("points"),
            P.mesh("mesh"),
        },
        outputs = {
            P.mesh("out_mesh"),
        },
        returns = "out_mesh",
    },
    ExtrudeAlongCurve = {
        label = "Extrude along curve",
        op = function(inputs)
            return {
                out_mesh = Ops.extrude_along_curve(
                    inputs.backbone,
                    inputs.cross_section,
                    inputs.flip
                ),
            }
        end,
        inputs = {
            P.mesh("backbone"),
            P.mesh("cross_section"),
            P.scalar_int("flip", { default = 0.0, min = 0.0, soft_max = 4.0 }),
        },
        outputs = {
            P.mesh("out_mesh"),
        },
        returns = "out_mesh",
    },
    ResampleCurve = {
        label = "Resample curve",
        op = function(inputs)
            return {
                out_mesh = Ops.resample_curve(
                    inputs.curve,
                    inputs.density_mode,
                    inputs.density,
                    inputs.tension,
                    inputs.alpha
                ),
            }
        end,
        inputs = {
            P.mesh("curve"),
            P.enum("density_mode", { "Uniform", "Curvature" }, 0),
            P.scalar("density", { default = 1.0, min = 0.05, soft_max = 10.0 }),
            P.scalar("tension", { default = 0.0, min = 0.0, max = 1.0 }),
            P.scalar("alpha", { default = 0.5, min = 0.0, max = 1.0 }),
        },
        outputs = {
            P.mesh("out_mesh"),
        },
        returns = "out_mesh",
    },
    PointCloud = {
        label = "Point cloud",
        op = function(inputs)
            return { out_mesh = inputs.mesh:point_cloud(inputs.points) }
        end,
        inputs = {
            P.mesh("mesh"),
            P.selection("points"),
        },
        outputs = {
            P.mesh("out_mesh"),
        },
        returns = "out_mesh",
    },
    -- TODO: This should be a more generic randomize channel
    RandomizeSize = {
        label = "Randomize size",
        op = function(inputs)
            local mesh = inputs.mesh:clone()
            local size_ch = mesh:ensure_channel(Types.VERTEX_ID, Types.F32, "size")
            math.randomseed(inputs.seed)
            for i = 0, #size_ch do
                size_ch[i] = math.random() * inputs.scale
            end
            mesh:set_channel(Types.VERTEX_ID, Types.F32, "size", size_ch)
            return { out_mesh = mesh }
        end,
        inputs = {
            P.mesh("mesh"),
            P.scalar("scale", { default = 1.0, soft_min = 0.0, soft_max = 2.0 }),
            P.scalar("seed", { default = 0.0 }),
        },
        outputs = {
            P.mesh("out_mesh"),
        },
        returns = "out_mesh",
    },
    EditGeometry = {
        label = "Edit Geometry",
        op = function(inputs)
            local out_mesh = inputs.mesh:clone()

            -- Gizmo computation: Compute the midpoint of the group of vertices
            -- being edited. This will be use to compute the gizmo pre-transform.
            if inputs.__gizmos_enabled ~= nil then
                local vertices = {}
                if inputs.geometry == "Vertex" then
                    vertices = out_mesh:resolve_vertex_selection_full(inputs.selection)
                elseif inputs.geometry == "Face" then
                    for _, face in out_mesh:resolve_face_selection_full(inputs.selection) do
                        T.concat(vertices, out_mesh:face_vertices(face))
                    end
                elseif inputs.geometry == "Halfedge" then
                    for _, edge in out_mesh:resolve_halfedge_selection_full(inputs.selection) do
                        local x, y = out_mesh:halfedge_vertices(edge)
                        table.insert(vertices, x)
                        table.insert(vertices, y)
                    end
                end

                local midpoint = vector(0, 0, 0)
                local npoints = 0
                for _, vertex in vertices do
                    midpoint = midpoint + out_mesh:vertex_position(vertex)
                    npoints = npoints + 1
                end
                inputs.gizmo_midpoint = midpoint / npoints
            end

            -- Call the actual op
            local kty = parse_ch_key(inputs.geometry)
            Ops.edit_geometry(
                out_mesh,
                kty,
                inputs.selection,
                inputs.translate,
                inputs.rotate,
                inputs.scale
            )

            return { out_mesh = out_mesh }
        end,
        returns = "out_mesh",
        inputs = {
            P.mesh("mesh"),
            P.enum("geometry", { "Vertex", "Face", "Halfedge" }),
            P.selection("selection"),
            P.v3("translate", vector(0, 0, 0)),
            P.v3("rotate", vector(0, 0, 0)),
            P.v3("scale", vector(1, 1, 1)),
        },
        outputs = {
            P.mesh("out_mesh"),
        },
        gizmos = {
            Gz.tweak_transform(
                "translate",
                "rotate",
                "scale",
                { pre_translation_param = "gizmo_midpoint" }
            ),
        },
    },
}

-- Math: Nodes to perform vector or scalar math operations
local math_nodes = {
    MakeScalar = {
        label = "Scalar",
        inputs = {
            P.scalar("x", { default = 0.0 }),
        },
        outputs = {
            P.scalar("x"),
        },
        op = function(inputs)
            return { x = inputs.x }
        end,
    },
    MakeVector = {
        label = "MakeVector",
        inputs = {
            P.scalar("x", { default = 0.0 }),
            P.scalar("y", { default = 0.0 }),
            P.scalar("z", { default = 0.0 }),
        },
        outputs = {
            P.v3("v"),
        },
        op = function(inputs)
            return { v = vector(inputs.x, inputs.y, inputs.z) }
        end,
    },
    VectorMath = {
        label = "Vector math",
        inputs = {
            P.enum("op", { "Add", "Sub", "Mul" }, 0),
            P.v3("vec_a", vector(0, 0, 0)),
            P.v3("vec_b", vector(0, 0, 0)),
        },
        outputs = {
            P.v3("out"),
        },
        op = function(inputs)
            local out
            if inputs.op == "Add" then
                out = inputs.vec_a + inputs.vec_b
            elseif inputs.op == "Sub" then
                out = inputs.vec_a - inputs.vec_b
            elseif inputs.op == "Mul" then
                out = inputs.vec_a * inputs.vec_b
            end
            return { out = out }
        end,
    },
    ScalarMath = {
        label = "Scalar math",
        inputs = {
            P.enum("op", { "Add", "Sub", "Mul" }, 0),
            P.scalar("x", { default = 0 }),
            P.scalar("y", { default = 0 }),
        },
        outputs = {
            P.scalar("out"),
        },
        op = function(inputs)
            local out
            if inputs.op == "Add" then
                out = inputs.x + inputs.y
            elseif inputs.op == "Sub" then
                out = inputs.x - inputs.y
            elseif inputs.op == "Mul" then
                out = inputs.x * inputs.y
            end
            return { out = out }
        end,
    },
}

-- Export: Nodes to export the generated meshes outside of blacjack
local export = {
    ExportObj = {
        label = "Export OBJ",
        inputs = {
            P.mesh("mesh"),
            P.file("path"),
        },
        outputs = {},
        executable = true,
        op = function(inputs)
            HalfEdgeMesh.to_wavefront_obj(inputs.mesh, inputs.path)
        end,
    },
    ImportObj = {
        label = "Import OBJ",
        inputs = {
            P.file("path", "open"),
        },
        outputs = {
            P.mesh("out_mesh"),
        },
        returns = "out_mesh",
        op = function(inputs)
            local out_mesh = HalfEdgeMesh.from_wavefront_obj(inputs.path)
            return { out_mesh = out_mesh }
        end,
    },
}

-- Miscelaneous nodes
local misc = {
    -- A point, returning a single vector shows a tweakable gizmo
    Point = {
        label = "Point",
        inputs = {
            P.v3("point", vector(0, 0, 0)),
        },
        outputs = {
            P.v3("point"),
        },
        op = function(inputs)
            return { point = inputs.point }
        end,
        gizmos = { Gz.tweak_point("point") },
    },
}

NodeLibrary:addNodes(primitives)
NodeLibrary:addNodes(edit_ops)
NodeLibrary:addNodes(math_nodes)
NodeLibrary:addNodes(export)
NodeLibrary:addNodes(misc)<|MERGE_RESOLUTION|>--- conflicted
+++ resolved
@@ -228,7 +228,29 @@
         gizmos = { Gz.tweak_point("center") },
         returns = "out_mesh",
     },
-<<<<<<< HEAD
+    MakeGrid = {
+        label = "Points grid",
+        op = function(inputs)
+            return {
+                out_mesh = Primitives.grid(
+                    inputs.x,
+                    inputs.y,
+                    inputs.spacing_x, 
+                    inputs.spacing_y
+                )
+            }
+        end,
+        inputs = {
+            P.scalar_int("x", { default = 3, min = 2, soft_max = 32 }),
+            P.scalar_int("y", { default = 3, min = 2, soft_max = 32 }),
+            P.scalar("spacing_x", {default = 1.0, min = 1.0 }),
+            P.scalar("spacing_y", {default = 1.0, min = 1.0 }),
+        },
+        outputs = {
+            P.mesh("out_mesh"),
+        },
+        returns = "out_mesh",
+    },
     MakeCatenary = {
         label = "Catenary",
         op = function(inputs)
@@ -246,37 +268,13 @@
             P.v3("end_point", vector(1, 0, 0)),
             P.scalar("sag", { default = 1.0, min = 0.001}),
             P.scalar_int("segments", { default = 8, min = 1, soft_max = 32 })
-=======
-    MakeGrid = {
-        label = "Points grid",
-        op = function(inputs)
-            return {
-                out_mesh = Primitives.grid(
-                    inputs.x,
-                    inputs.y,
-                    inputs.spacing_x, 
-                    inputs.spacing_y
-                )
-            }
-        end,
-        inputs = {
-            P.scalar_int("x", { default = 3, min = 2, soft_max = 32 }),
-            P.scalar_int("y", { default = 3, min = 2, soft_max = 32 }),
-            P.scalar("spacing_x", {default = 1.0, min = 1.0 }),
-            P.scalar("spacing_y", {default = 1.0, min = 1.0 }),
->>>>>>> 444bbe36
-        },
-        outputs = {
-            P.mesh("out_mesh"),
-        },
-<<<<<<< HEAD
+        },
+        outputs = {
+            P.mesh("out_mesh"),
+        },
         gizmos = { Gz.tweak_point("start_point"), Gz.tweak_point("end_point") },
         returns = "out_mesh",
     },
-=======
-        returns = "out_mesh",
-    }
->>>>>>> 444bbe36
 }
 
 local function parse_ch_key(s)
